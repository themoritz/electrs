use anyhow::{Context, Result};
use bitcoin::consensus::{deserialize, serialize, Decodable};
use bitcoin::{BlockHash, OutPoint, Txid};
use bitcoin_slices::{bsl, Visit, Visitor};
use std::ops::ControlFlow;

use crate::types::{SpendingTxidRow, txid_prefix};
use crate::{
    chain::{Chain, NewHeader},
    daemon::Daemon,
    db::{DBStore, Row, WriteBatch},
    metrics::{self, Gauge, Histogram, Metrics},
    signals::ExitFlag,
    types::{
        bsl_txid, HashPrefixRow, HeaderRow, ScriptHash, ScriptHashRow, SerBlock, SpendingPrefixRow,
        TxidRow,
    },
};

#[derive(Clone)]
struct Stats {
    update_duration: Histogram,
    update_size: Histogram,
    height: Gauge,
    db_properties: Gauge,
}

impl Stats {
    fn new(metrics: &Metrics) -> Self {
        Self {
            update_duration: metrics.histogram_vec(
                "index_update_duration",
                "Index update duration (in seconds)",
                "step",
                metrics::default_duration_buckets(),
            ),
            update_size: metrics.histogram_vec(
                "index_update_size",
                "Index update size (in bytes)",
                "step",
                metrics::default_size_buckets(),
            ),
            height: metrics.gauge("index_height", "Indexed block height", "type"),
            db_properties: metrics.gauge("index_db_properties", "Index DB properties", "name"),
        }
    }

    fn observe_duration<T>(&self, label: &str, f: impl FnOnce() -> T) -> T {
        self.update_duration.observe_duration(label, f)
    }

    fn observe_size(&self, label: &str, rows: &[Row]) {
        self.update_size.observe(label, db_rows_size(rows) as f64);
    }

    fn observe_batch(&self, batch: &WriteBatch) {
        self.observe_size("write_funding_rows", &batch.funding_rows);
        self.observe_size("write_spending_rows", &batch.spending_rows);
        self.observe_size("write_txid_rows", &batch.txid_rows);
        self.observe_size("write_header_rows", &batch.header_rows);
        debug!(
            "writing {} funding and {} spending rows from {} transactions, {} blocks",
            batch.funding_rows.len(),
            batch.spending_rows.len(),
            batch.txid_rows.len(),
            batch.header_rows.len()
        );
    }

    fn observe_chain(&self, chain: &Chain) {
        self.height.set("tip", chain.height() as f64);
    }

    fn observe_db(&self, store: &DBStore) {
        for (cf, name, value) in store.get_properties() {
            self.db_properties
                .set(&format!("{}:{}", name, cf), value as f64);
        }
    }
}

<<<<<<< HEAD
struct IndexResult {
    header_row: HeaderRow,
    funding_rows: Vec<HashPrefixRow>,
    spending_rows: Vec<HashPrefixRow>,
    txid_rows: Vec<HashPrefixRow>,
    spending_txid_rows: Vec<SpendingTxidRow>,
}

impl IndexResult {
    fn extend(&self, batch: &mut WriteBatch) {
        let funding_rows = self.funding_rows.iter().map(HashPrefixRow::to_db_row);
        batch.funding_rows.extend(funding_rows);

        let spending_rows = self.spending_rows.iter().map(HashPrefixRow::to_db_row);
        batch.spending_rows.extend(spending_rows);

        let txid_rows = self.txid_rows.iter().map(HashPrefixRow::to_db_row);
        batch.txid_rows.extend(txid_rows);

        let spending_txid_rows = self.spending_txid_rows.iter().map(SpendingTxidRow::to_db_row);
        batch.spending_txid_rows.extend(spending_txid_rows);

        batch.header_rows.push(self.header_row.to_db_row());
        batch.tip_row = serialize(&self.header_row.header.block_hash()).into_boxed_slice();
    }
}

=======
>>>>>>> 38d1c454
/// Confirmed transactions' address index
pub struct Index {
    store: DBStore,
    batch_size: usize,
    lookup_limit: Option<usize>,
    chain: Chain,
    stats: Stats,
    is_ready: bool,
    flush_needed: bool,
}

impl Index {
    pub(crate) fn load(
        store: DBStore,
        mut chain: Chain,
        metrics: &Metrics,
        batch_size: usize,
        lookup_limit: Option<usize>,
        reindex_last_blocks: usize,
    ) -> Result<Self> {
        if let Some(row) = store.get_tip() {
            let tip = deserialize(&row).expect("invalid tip");
            let headers = store
                .read_headers()
                .into_iter()
                .map(|row| HeaderRow::from_db_row(&row).header)
                .collect();
            chain.load(headers, tip);
            chain.drop_last_headers(reindex_last_blocks);
        };
        let stats = Stats::new(metrics);
        stats.observe_chain(&chain);
        stats.observe_db(&store);
        Ok(Index {
            store,
            batch_size,
            lookup_limit,
            chain,
            stats,
            is_ready: false,
            flush_needed: false,
        })
    }

    pub(crate) fn chain(&self) -> &Chain {
        &self.chain
    }

    pub(crate) fn limit_result<T>(&self, entries: impl Iterator<Item = T>) -> Result<Vec<T>> {
        let mut entries = entries.fuse();
        let result: Vec<T> = match self.lookup_limit {
            Some(lookup_limit) => entries.by_ref().take(lookup_limit).collect(),
            None => entries.by_ref().collect(),
        };
        if entries.next().is_some() {
            bail!(">{} index entries, query may take too long", result.len())
        }
        Ok(result)
    }

    pub(crate) fn filter_by_txid(&self, txid: Txid) -> impl Iterator<Item = BlockHash> + '_ {
        self.store
            .iter_txid(TxidRow::scan_prefix(txid))
            .map(|row| HashPrefixRow::from_db_row(&row).height())
            .filter_map(move |height| self.chain.get_block_hash(height))
    }

    pub(crate) fn filter_by_funding(
        &self,
        scripthash: ScriptHash,
    ) -> impl Iterator<Item = BlockHash> + '_ {
        self.store
            .iter_funding(ScriptHashRow::scan_prefix(scripthash))
            .map(|row| HashPrefixRow::from_db_row(&row).height())
            .filter_map(move |height| self.chain.get_block_hash(height))
    }

    pub(crate) fn filter_by_spending(
        &self,
        outpoint: OutPoint,
    ) -> impl Iterator<Item = BlockHash> + '_ {
        self.store
            .iter_spending(SpendingPrefixRow::scan_prefix(outpoint))
            .map(|row| HashPrefixRow::from_db_row(&row).height())
            .filter_map(move |height| self.chain.get_block_hash(height))
    }

    pub(crate) fn filter_by_spending_txids(
        &self,
        txid: Txid
    ) -> impl Iterator<Item = (usize, Txid)> + '_ {
        self.store
            .iter_spending_txid(Box::new(txid_prefix(&txid)))
            .map(|row| {
                let decoded = SpendingTxidRow::from_db_row(&row);
                (decoded.vout(), decoded.txid())
            })
    }

    // Return `Ok(true)` when the chain is fully synced and the index is compacted.
    pub(crate) fn sync(&mut self, daemon: &Daemon, exit_flag: &ExitFlag) -> Result<bool> {
        let new_headers = self
            .stats
            .observe_duration("headers", || daemon.get_new_headers(&self.chain))?;
        match (new_headers.first(), new_headers.last()) {
            (Some(first), Some(last)) => {
                let count = new_headers.len();
                info!(
                    "indexing {} blocks: [{}..{}]",
                    count,
                    first.height(),
                    last.height()
                );
            }
            _ => {
                if self.flush_needed {
                    self.store.flush(); // full compaction is performed on the first flush call
                    self.flush_needed = false;
                }
                self.is_ready = true;
                return Ok(true); // no more blocks to index (done for now)
            }
        }
        for chunk in new_headers.chunks(self.batch_size) {
            exit_flag.poll().with_context(|| {
                format!(
                    "indexing interrupted at height: {}",
                    chunk.first().unwrap().height()
                )
            })?;
            self.sync_blocks(daemon, chunk)?;
        }
        self.chain.update(new_headers);
        self.stats.observe_chain(&self.chain);
        self.flush_needed = true;
        Ok(false) // sync is not done
    }

    fn sync_blocks(&mut self, daemon: &Daemon, chunk: &[NewHeader]) -> Result<()> {
        let blockhashes: Vec<BlockHash> = chunk.iter().map(|h| h.hash()).collect();
        let mut heights = chunk.iter().map(|h| h.height());

        let mut batch = WriteBatch::default();

        daemon.for_blocks(blockhashes, |blockhash, block| {
            let height = heights.next().expect("unexpected block");
            self.stats.observe_duration("block", || {
                index_single_block(blockhash, block, height, &mut batch);
            });
            self.stats.height.set("tip", height as f64);
        })?;
        let heights: Vec<_> = heights.collect();
        assert!(
            heights.is_empty(),
            "some blocks were not indexed: {:?}",
            heights
        );
        batch.sort();
        self.stats.observe_batch(&batch);
        self.stats
            .observe_duration("write", || self.store.write(&batch));
        self.stats.observe_db(&self.store);
        Ok(())
    }

    pub(crate) fn is_ready(&self) -> bool {
        self.is_ready
    }
}

fn db_rows_size(rows: &[Row]) -> usize {
    rows.iter().map(|key| key.len()).sum()
}

<<<<<<< HEAD
fn index_single_block(block: Block, height: usize) -> IndexResult {
    let mut funding_rows = Vec::with_capacity(block.txdata.iter().map(|tx| tx.output.len()).sum());
    let mut spending_rows = Vec::with_capacity(block.txdata.iter().map(|tx| tx.input.len()).sum());
    let mut txid_rows = Vec::with_capacity(block.txdata.len());
    let mut spending_txid_rows = Vec::with_capacity(block.txdata.iter().map(|tx| tx.input.len()).sum());

    for tx in &block.txdata {
        let txid = tx.txid();

        txid_rows.push(TxidRow::row(txid, height));

        // funding_rows.extend(
        //     tx.output
        //         .iter()
        //         .filter(|txo| !txo.script_pubkey.is_provably_unspendable())
        //         .map(|txo| {
        //             let scripthash = ScriptHash::new(&txo.script_pubkey);
        //             ScriptHashRow::row(scripthash, height)
        //         }),
        // );
=======
fn index_single_block(
    block_hash: BlockHash,
    block: SerBlock,
    height: usize,
    batch: &mut WriteBatch,
) {
    struct IndexBlockVisitor<'a> {
        batch: &'a mut WriteBatch,
        height: usize,
    }

    impl<'a> Visitor for IndexBlockVisitor<'a> {
        fn visit_transaction(&mut self, tx: &bsl::Transaction) -> ControlFlow<()> {
            let txid = bsl_txid(tx);
            self.batch
                .txid_rows
                .push(TxidRow::row(txid, self.height).to_db_row());
            ControlFlow::Continue(())
        }

        fn visit_tx_out(&mut self, _vout: usize, tx_out: &bsl::TxOut) -> ControlFlow<()> {
            let script = bitcoin::Script::from_bytes(tx_out.script_pubkey());
            // skip indexing unspendable outputs
            if !script.is_provably_unspendable() {
                let row = ScriptHashRow::row(ScriptHash::new(script), self.height);
                self.batch.funding_rows.push(row.to_db_row());
            }
            ControlFlow::Continue(())
        }

        fn visit_tx_in(&mut self, _vin: usize, tx_in: &bsl::TxIn) -> ControlFlow<()> {
            let prevout: OutPoint = tx_in.prevout().into();
            // skip indexing coinbase transactions' input
            if !prevout.is_null() {
                let row = SpendingPrefixRow::row(prevout, self.height);
                self.batch.spending_rows.push(row.to_db_row());
            }
            ControlFlow::Continue(())
        }
>>>>>>> 38d1c454

        fn visit_block_header(&mut self, header: &bsl::BlockHeader) -> ControlFlow<()> {
            let header = bitcoin::block::Header::consensus_decode(&mut header.as_ref())
                .expect("block header was already validated");
            self.batch
                .header_rows
                .push(HeaderRow::new(header).to_db_row());
            ControlFlow::Continue(())
        }
<<<<<<< HEAD
        // spending_rows.extend(
        //     tx.input
        //         .iter()
        //         .map(|txin| SpendingPrefixRow::row(txin.previous_output, height)),
        // );

        spending_txid_rows.extend(
            tx.input
                .iter()
                .map(|txin| SpendingTxidRow::new(txin.previous_output.txid, txin.previous_output.vout, txid)),
        );
    }
    IndexResult {
        funding_rows,
        spending_rows,
        txid_rows,
        spending_txid_rows,
        header_row: HeaderRow::new(block.header),
=======
>>>>>>> 38d1c454
    }

    let mut index_block = IndexBlockVisitor { batch, height };
    bsl::Block::visit(&block, &mut index_block).expect("core returned invalid block");
    batch.tip_row = serialize(&block_hash).into_boxed_slice();
}<|MERGE_RESOLUTION|>--- conflicted
+++ resolved
@@ -79,36 +79,6 @@
     }
 }
 
-<<<<<<< HEAD
-struct IndexResult {
-    header_row: HeaderRow,
-    funding_rows: Vec<HashPrefixRow>,
-    spending_rows: Vec<HashPrefixRow>,
-    txid_rows: Vec<HashPrefixRow>,
-    spending_txid_rows: Vec<SpendingTxidRow>,
-}
-
-impl IndexResult {
-    fn extend(&self, batch: &mut WriteBatch) {
-        let funding_rows = self.funding_rows.iter().map(HashPrefixRow::to_db_row);
-        batch.funding_rows.extend(funding_rows);
-
-        let spending_rows = self.spending_rows.iter().map(HashPrefixRow::to_db_row);
-        batch.spending_rows.extend(spending_rows);
-
-        let txid_rows = self.txid_rows.iter().map(HashPrefixRow::to_db_row);
-        batch.txid_rows.extend(txid_rows);
-
-        let spending_txid_rows = self.spending_txid_rows.iter().map(SpendingTxidRow::to_db_row);
-        batch.spending_txid_rows.extend(spending_txid_rows);
-
-        batch.header_rows.push(self.header_row.to_db_row());
-        batch.tip_row = serialize(&self.header_row.header.block_hash()).into_boxed_slice();
-    }
-}
-
-=======
->>>>>>> 38d1c454
 /// Confirmed transactions' address index
 pub struct Index {
     store: DBStore,
@@ -283,28 +253,6 @@
     rows.iter().map(|key| key.len()).sum()
 }
 
-<<<<<<< HEAD
-fn index_single_block(block: Block, height: usize) -> IndexResult {
-    let mut funding_rows = Vec::with_capacity(block.txdata.iter().map(|tx| tx.output.len()).sum());
-    let mut spending_rows = Vec::with_capacity(block.txdata.iter().map(|tx| tx.input.len()).sum());
-    let mut txid_rows = Vec::with_capacity(block.txdata.len());
-    let mut spending_txid_rows = Vec::with_capacity(block.txdata.iter().map(|tx| tx.input.len()).sum());
-
-    for tx in &block.txdata {
-        let txid = tx.txid();
-
-        txid_rows.push(TxidRow::row(txid, height));
-
-        // funding_rows.extend(
-        //     tx.output
-        //         .iter()
-        //         .filter(|txo| !txo.script_pubkey.is_provably_unspendable())
-        //         .map(|txo| {
-        //             let scripthash = ScriptHash::new(&txo.script_pubkey);
-        //             ScriptHashRow::row(scripthash, height)
-        //         }),
-        // );
-=======
 fn index_single_block(
     block_hash: BlockHash,
     block: SerBlock,
@@ -344,7 +292,6 @@
             }
             ControlFlow::Continue(())
         }
->>>>>>> 38d1c454
 
         fn visit_block_header(&mut self, header: &bsl::BlockHeader) -> ControlFlow<()> {
             let header = bitcoin::block::Header::consensus_decode(&mut header.as_ref())
@@ -354,27 +301,6 @@
                 .push(HeaderRow::new(header).to_db_row());
             ControlFlow::Continue(())
         }
-<<<<<<< HEAD
-        // spending_rows.extend(
-        //     tx.input
-        //         .iter()
-        //         .map(|txin| SpendingPrefixRow::row(txin.previous_output, height)),
-        // );
-
-        spending_txid_rows.extend(
-            tx.input
-                .iter()
-                .map(|txin| SpendingTxidRow::new(txin.previous_output.txid, txin.previous_output.vout, txid)),
-        );
-    }
-    IndexResult {
-        funding_rows,
-        spending_rows,
-        txid_rows,
-        spending_txid_rows,
-        header_row: HeaderRow::new(block.header),
-=======
->>>>>>> 38d1c454
     }
 
     let mut index_block = IndexBlockVisitor { batch, height };
