[package]
name = "electrs"
version = "0.10.4"
authors = ["Roman Zeyde <me@romanzey.de>"]
description = "An efficient re-implementation of Electrum Server in Rust"
license = "MIT"
homepage = "https://github.com/romanz/electrs"
repository = "https://github.com/romanz/electrs"
keywords = ["bitcoin", "electrum", "server", "index", "database"]
documentation = "https://docs.rs/electrs/"
readme = "README.md"
edition = "2021"
build = "build.rs"

[features]
default = ["metrics"]
metrics = ["prometheus", "tiny_http"]
metrics_process = ["prometheus/process"]

[package.metadata.configure_me]
spec = "internal/config_specification.toml"

[dependencies]
anyhow = "1.0"
bitcoin = { version = "0.31.2", features = ["serde", "rand-std"] }
bitcoin_slices = { version = "0.7", features = ["bitcoin", "sha2"] }
bitcoincore-rpc = { version = "0.18" }
configure_me = "0.4"
crossbeam-channel = "0.5"
dirs-next = "2.0"
env_logger = "0.10"
log = "0.4"
parking_lot = "0.12"
prometheus = { version = "0.13", optional = true }
<<<<<<< HEAD
rayon = "1.7"
=======
rayon = "1.9"
>>>>>>> 38d1c454
serde = "1.0"
serde_derive = "1.0, <=1.0.171"  # avoid precompiled binaries (https://github.com/serde-rs/serde/issues/2538)
serde_json = "1.0"
signal-hook = "0.3"
tiny_http = { version = "0.12", optional = true }
<<<<<<< HEAD
hex_lit = "0.1.1"
hyper = { version = "0.14", features = ["full"] }
tokio = { version = "1", features = ["full"] }
futures = "0.3.28"

[dependencies.electrs-rocksdb]
version = "0.19.0-e1"
=======

[dependencies.electrs-rocksdb]
version = "0.19.0-e3"
>>>>>>> 38d1c454

default-features = false
# ZSTD is used for data compression
# Snappy is only for checking old DB
features = ["zstd", "snappy"]

[build-dependencies]
configure_me_codegen = { version = "0.4.4", default-features = false }

[dev-dependencies]
bitcoin-test-data = "0.2.0"
hex_lit = "0.1.1"
tempfile = "3.10"<|MERGE_RESOLUTION|>--- conflicted
+++ resolved
@@ -32,29 +32,18 @@
 log = "0.4"
 parking_lot = "0.12"
 prometheus = { version = "0.13", optional = true }
-<<<<<<< HEAD
-rayon = "1.7"
-=======
 rayon = "1.9"
->>>>>>> 38d1c454
 serde = "1.0"
 serde_derive = "1.0, <=1.0.171"  # avoid precompiled binaries (https://github.com/serde-rs/serde/issues/2538)
 serde_json = "1.0"
 signal-hook = "0.3"
 tiny_http = { version = "0.12", optional = true }
-<<<<<<< HEAD
-hex_lit = "0.1.1"
 hyper = { version = "0.14", features = ["full"] }
 tokio = { version = "1", features = ["full"] }
 futures = "0.3.28"
 
 [dependencies.electrs-rocksdb]
-version = "0.19.0-e1"
-=======
-
-[dependencies.electrs-rocksdb]
 version = "0.19.0-e3"
->>>>>>> 38d1c454
 
 default-features = false
 # ZSTD is used for data compression
