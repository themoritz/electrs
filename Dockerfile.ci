--- conflicted
+++ resolved
@@ -2,11 +2,7 @@
 # The maintainers of electrs are not deeply familiar with Docker, so you should DYOR.
 # If you are not familiar with Docker either it's probably be safer to NOT use it.
 
-<<<<<<< HEAD
-FROM debian:testing-slim as base
-=======
 FROM debian:bookworm-slim as base
->>>>>>> 38d1c454
 RUN apt-get update -qqy
 RUN apt-get install -qqy librocksdb-dev wget
 
